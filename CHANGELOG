<<<<<<< HEAD
2012-06-25 1.9.4

    Fixed south migration and PEP8.
=======
2012-06-12 1.9.4

    Some code for 2.0 accidently was in the previous release.
>>>>>>> 4f5b5677

2012-06-12 1.9.3

    Fixed contrib stuff.

2012-06-12 1.9.2

    Fixed region import for malta.

2012-06-10 1.9.1

    - Fixed chinese city name_ascii support
    - Fixed support for regions without names
    - to_search() now automatically called when filtering on
      search_names

    In 1.9.0, you had to query like::

        City.objects.filter(search_names__icontains=to_search('Paris, Fra'))

    In 1.9.1, passing the value through to_search() is automatic::

        City.objects.filter(search_names__icontains='Paris, Fra')

    Keep in mind that 'Paris, Fra' will be converted in 'parisfra',
    which is useable against search_names column.

2012-06-07 1.9.0 Added Regions/states

    - Run migrations: added Region, for USA state support because for example
      there is a city called "Greenville" in almost every state.
    - Remove CityAutocompleteWidget, in favor of a google-maps-like
      autocomplete channel, which you can use with the normal widget.
    - Update your querysets using search_names__icontains=some_value to do
      search_names__icontains=cities_light.models.to_ascii(some_value).
    - Run: ./manage.py cities_light --noinsert to update data, set
      search_names, alternate_names, region ...
    - If filtering cities to import with city_items_pre_import, make a matching
      signal reciever for region_items_pre_import new signal. For example::

            COUNTRIES = ('FR', 'US', 'BE', 'GB', 'ES', 'PT', 'DE', 'NL')

            def filter_city_import(sender, items, **kwargs):
                if items[8] not in COUNTRIES:
                    raise cities_light.InvalidItems()
            cities_light.signals.city_items_pre_import.connect(filter_city_import)

            def filter_region_import(sender, items, **kwargs):
                if items[0].split('.')[0] not in COUNTRIES:
                    raise cities_light.InvalidItems()
            cities_light.signals.region_items_pre_import.connect(filter_region_import)

    Also there is now a progress bar in the cities_light command.

    Note that the cities_light command now has very performant implementation
    of alternateNames parser, which opens possibilities:

    - it parses postal codes, but doesn't do anything with them yet
    - it parses the name of every country/region/city in any language, used
      only for search_names in this version

    For 2.0, we aim at:

    - including cities_light.contrib.postal_codes,
    - including po files with the translation for every country/region/city
      name

    Contributions are really welcome so please if you need any of these
    features don't hesitate to implement and do pull requests !

2012-05-24 1.3+ to 1.5.1

    We had to fix migration 0003 for mysql. So to upgrade from 1.3, 1.4, or 1.5
    to 1.5.1, do::

        ./manage.py migrate cities_light 0002
        pip install -U django-cities-light
        ./manage.py migrate cities_light


2012-05-19 1.0 to 1.1

    Backward compatibility breaks:
        - cities_light.widgets moved to
          cities_light.contrib.autocomplete_light_widgets,

        - cities_light.lookups moved to
          cities_light.contrib.ajax_selects_lookups,

        - cities_light.autocomplete_light_registry moved to
          cities_light.contrib.autocomplete_light_channels,

        - cities_light does not auto-register channels anymore (because you now
          have the choice between a basic channel and the remote channel.

    New features:

        - latitude and longitude fields,
        - search_names,
        - djangorestframework integration,
        - autocomplete_light+djangorestframework integration.

    New author:

        - Riccardo Magliocchetti<|MERGE_RESOLUTION|>--- conflicted
+++ resolved
@@ -1,12 +1,7 @@
-<<<<<<< HEAD
 2012-06-25 1.9.4
 
-    Fixed south migration and PEP8.
-=======
-2012-06-12 1.9.4
-
-    Some code for 2.0 accidently was in the previous release.
->>>>>>> 4f5b5677
+    - Fixed south migration and PEP8.
+    - Some code for 2.0 accidently was in the previous release.
 
 2012-06-12 1.9.3
 
